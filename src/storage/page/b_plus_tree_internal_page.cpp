--- conflicted
+++ resolved
@@ -320,14 +320,10 @@
  */
 INDEX_TEMPLATE_ARGUMENTS
 void B_PLUS_TREE_INTERNAL_PAGE_TYPE::MoveLastToFrontOf(BPlusTreeInternalPage *recipient, const KeyType &middle_key,
-<<<<<<< HEAD
                                                        BufferPoolManager *buffer_pool_manager) {
   recipient->CopyFirstFrom(array[BPlusTreePage::GetSize() - 1], middle_key, buffer_pool_manager);
   BPlusTreePage::IncreaseSize(-1);
 }
-=======
-                                                       BufferPoolManager *buffer_pool_manager) {}
->>>>>>> ac23182c
 
 /* Append an entry at the beginning.
  * Since it is an internal page, the moved entry(page)'s parent needs to be updated.
